--- conflicted
+++ resolved
@@ -16,13 +16,8 @@
 specs-idvs = { git = "https://gitlab.com/veloren/specs-idvs.git" }
 
 tracing = "0.1"
-<<<<<<< HEAD
-specs = { version = "0.15.1", features = ["shred-derive"] }
+specs = { version = "0.16.1", features = ["shred-derive"] }
 vek = { version = "0.11.0", features = ["serde"] }
-=======
-specs = { version = "0.16.1", features = ["shred-derive"] }
-vek = "0.11.0"
->>>>>>> 5d858160
 uvth = "3.1.1"
 futures-util = "0.3"
 futures-executor = "0.3"
