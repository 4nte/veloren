## Regeneration

buff-title-heal = Зцілення
buff-desc-heal = Поступово відновлює здоров’я.
buff-stat-health = Відновлює { $str_total } ОЗ

## Potion

buff-title-potion = Зілля
buff-desc-potion = Пиття...

## Saturation

buff-title-saturation = Насичення
<<<<<<< HEAD
buff-desc-saturation = Поступово відновлює Здоров'я з їжі.

=======
buff-desc-saturation = Поступово відновлює здоров’я з їжі.
>>>>>>> 330f2677
## Campfire

buff-title-campfire_heal = Відновлення біля вогнища
buff-desc-campfire_heal = Відпочинок біля вогнища лікує на { $rate }% за секунду.

## Energy Regen

buff-title-energy_regen = Відновлення Енергії
buff-desc-energy_regen = Пришвидшене відновлення Енергії
<<<<<<< HEAD

## Health Increase

buff-title-increase_max_health = Підвищення Максимального Здоров'я
buff-desc-increase_max_health = Піднімає ліміт вашого здоров'я
=======
buff-stat-energy_regen = Відновлює { $str_total } енергії
## Health Increase
buff-title-increase_max_health = Підвищення Максимального Здоров’я
buff-desc-increase_max_health = Піднімає ліміт вашого здоров’я
>>>>>>> 330f2677
buff-stat-increase_max_health =
    Підвищує максимальне здоров’я
    на { $strength }

## Energy Increase

buff-title-increase_max_energy = Підвищення Максимальної Енергії
buff-desc-increase_max_energy = Піднімає ліміт вашої енергії
buff-stat-increase_max_energy =
    Підвищує максимальну енергію
    на { $strength }

## Invulnerability

buff-title-invulnerability = Невразливість
buff-desc-invulnerability = Ви невразливий, тільки тримайтесь подалі від омели.
buff-stat-invulnerability = Дає невразливість

## Protection Ward

buff-title-protectingward = Захисна Аура
buff-desc-protectingward = Ви захищені від атак, у якомусь сенсі.

## Frenzied

buff-title-frenzied = Манія
buff-desc-frenzied = Кров тече швидше, прискоруючи ваш рух та помалу зцілюючи вас.

## Haste

buff-title-hastened = Квапливість
buff-desc-hastened = Ваша швидкість переміщення і шкидкість атак прискорена.

## Bleeding

buff-title-bleed = Кровотеча
buff-desc-bleed = Завдає регулярних пошкодженнь.

## Curse

buff-title-cursed = Проклін
buff-desc-cursed = Вас прокляли.

## Burning

buff-title-burn = У Вогні
buff-desc-burn = Ви згораєте заживо.

## Crippled

buff-title-crippled = Калічення
buff-desc-crippled = Ваші рухи дуже скуті через отримані травми.

## Freeze

buff-title-frozen = Обмороження
buff-desc-frozen = Швидкість пересування та атак знижена.

## Wet

buff-title-wet = Волога
buff-desc-wet = Земля плутає ваші ноги ускладнючи пересування.

## Ensnared

buff-title-ensnared = Пастка
buff-desc-ensnared = Ліани опутують ваші ноги, перешкоджаючи ходьбі.

## Util

buff-text-for_seconds = протягом { $dur_secs } сек.
buff-text-over_seconds = впродовж { $dur_secs } сек.
## Parried
buff-title-parried = Парирування
buff-desc-parried = Вас парирували, і ви тепер повільно  відбиваєтесь.
## Potion sickness
buff-title-potionsickness = Відраза Зіллю
buff-desc-potionsickness = Зілля менше зцілюють вас після нещодавнього вживання.
buff-stat-potionsickness =
    Зменшує ефективність зцілення 
    наступними зіллями на { $strength }%.
## Reckless
buff-title-reckless = Безрозсудніть
buff-desc-reckless = Ваші атаки сильніші, однак ви залишаєте свій захист відкритим.
## Polymorped
buff-title-polymorphed = Поліморф
buff-desc-polymorphed = Ваше тіло змінює форму.
## Flame
buff-title-flame = Полум’я
buff-desc-flame = Полум’я - ваш союзник.
## Frigid
buff-title-frigid = Холод
buff-desc-frigid = Заморозьте своїх ворогів.
## Lifesteal
buff-title-lifesteal = Кража Життя
buff-desc-lifesteal = Висмоктуйте життя своїх ворогів.
## Salamander's Aspect
buff-title-salamanderaspect = Аспект Саламандри
buff-desc-salamanderaspect = Ви не можете загорітись і швидко рухаєтесь в лаві.
## Imminent Critical
buff-title-imminentcritical = Неминучий Критичний Удар
buff-desc-imminentcritical = Ваша наступна атака завдасть критичного удару по ворогу.
## Fury
buff-title-fury = Лють
buff-desc-fury = З вашою люттю, ваші удари генерують більше комбо.
## Sunderer
buff-title-sunderer = Розкол
buff-desc-sunderer = Ваші атаки можуть пробити захист ворогів і відновити вам більше енергії.
## Sunderer
buff-title-defiance = Виклик
buff-desc-defiance = Ви можете витримати сильніші і хитаючі удари і створювати комбо, отримавши удар, однак ви повільніші.
## Bloodfeast
buff-title-bloodfeast = Кривавий Бенкет
buff-desc-bloodfeast = Атаки по ворогам, які кровоточать, зцілюють вас.
## Berserk
buff-title-berserk = Берсерк
buff-desc-berserk = Ви перебуваєте в шаленій люті, через що ваші атаки стають сильнішими та стрімкішими, а ваша швидкість збільшується. Однак у результаті ваші захисні можливості зменшуються
## Util
buff-mysterious = Таємничий ефект
buff-remove = Натисніть, щоб видалити<|MERGE_RESOLUTION|>--- conflicted
+++ resolved
@@ -12,12 +12,7 @@
 ## Saturation
 
 buff-title-saturation = Насичення
-<<<<<<< HEAD
-buff-desc-saturation = Поступово відновлює Здоров'я з їжі.
-
-=======
 buff-desc-saturation = Поступово відновлює здоров’я з їжі.
->>>>>>> 330f2677
 ## Campfire
 
 buff-title-campfire_heal = Відновлення біля вогнища
@@ -27,18 +22,10 @@
 
 buff-title-energy_regen = Відновлення Енергії
 buff-desc-energy_regen = Пришвидшене відновлення Енергії
-<<<<<<< HEAD
-
-## Health Increase
-
-buff-title-increase_max_health = Підвищення Максимального Здоров'я
-buff-desc-increase_max_health = Піднімає ліміт вашого здоров'я
-=======
 buff-stat-energy_regen = Відновлює { $str_total } енергії
 ## Health Increase
 buff-title-increase_max_health = Підвищення Максимального Здоров’я
 buff-desc-increase_max_health = Піднімає ліміт вашого здоров’я
->>>>>>> 330f2677
 buff-stat-increase_max_health =
     Підвищує максимальне здоров’я
     на { $strength }
