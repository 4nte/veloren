--- conflicted
+++ resolved
@@ -1,13 +1,9 @@
 use crate::{
     comp::{
         phys::{ForceUpdate, Ori, Pos, Vel},
-<<<<<<< HEAD
         Animation, AnimationInfo, Attacking, Rolling, Cidling, Control, Gliding, HealthSource, Jumping, Respawning,
         Stats,
-=======
-        Animation, AnimationInfo, Attacking, Control, Gliding, HealthSource, Jumping, Respawning,
-        Rolling, Stats,
->>>>>>> 7d4b1448
+
     },
     state::{DeltaTime, Uid},
     terrain::TerrainMap,
@@ -49,10 +45,7 @@
         WriteStorage<'a, Gliding>,
         WriteStorage<'a, Attacking>,
         WriteStorage<'a, Rolling>,
-<<<<<<< HEAD
         WriteStorage<'a, Cidling>,
-=======
->>>>>>> 7d4b1448
         WriteStorage<'a, ForceUpdate>,
     );
 
@@ -73,10 +66,7 @@
             glides,
             mut attacks,
             mut rolls,
-<<<<<<< HEAD
             mut cidles,
-=======
->>>>>>> 7d4b1448
             mut force_updates,
         ): Self::SystemData,
     ) {
@@ -120,14 +110,9 @@
                     jumps.remove(entity);
                 }
                 // Roll
-<<<<<<< HEAD
                 if rolls.get(entity).is_some() && vel.0.magnitude() < ROLL_SPEED{
                     vel.0 += Vec2::broadcast(dt.0) * move_dir * ROLL_ACCEL;
-=======
-                if rolls.get(entity).is_some() {
-                    vel.0 += Vec2::broadcast(dt.0) * move_dir * HUMANOID_ACCEL * 0.7;
-                    let move_dir = 0.0;
->>>>>>> 7d4b1448
+
                 }
             } else if gliding && vel.0.magnitude() < GLIDE_SPEED {
                 let anti_grav = GLIDE_ANTIGRAV + vel.0.z.powf(2.0) * 0.2;
@@ -145,19 +130,12 @@
             let animation = if on_ground {
                 if attacks.get(entity).is_some() {
                     Animation::Attack
-<<<<<<< HEAD
                 } else if rolls.get(entity).is_some() && vel.0.magnitude() > 0.6 {
                     Animation::Roll
                 } else if control.move_dir.magnitude() > 0.01 {
                     Animation::Run
                 } else if cidles.get(entity).is_some() {
                     Animation::Cidle //TODO: figure out why this won't trigger
-=======
-                } else if rolls.get(entity).is_some() {
-                    Animation::Roll
-                } else if control.move_dir.magnitude() > 0.01 {
-                    Animation::Run
->>>>>>> 7d4b1448
                 } else {
                     Animation::Idle
                 }
