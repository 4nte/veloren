--- conflicted
+++ resolved
@@ -230,11 +230,8 @@
             match shoulder {
                 Shoulder::Default => "armor/shoulder/shoulder_l_brown.vox",
             },
-<<<<<<< HEAD
-            Vec3::new(-2.5, 0.0, 0.0),
-=======
+
             Vec3::new(2.5, -0.5, 0.0),
->>>>>>> f235972e
         )
     }
 
@@ -242,12 +239,8 @@
         Self::load_mesh(
             match shoulder {
                 Shoulder::Default => "armor/shoulder/shoulder_r_brown.vox",
-            },
-<<<<<<< HEAD
-            Vec3::new(-2.5, 0.0, 0.0),
-=======
+
             Vec3::new(2.5, -0.5, 0.0),
->>>>>>> f235972e
         )
     }
 
