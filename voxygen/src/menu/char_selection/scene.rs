--- conflicted
+++ resolved
@@ -156,12 +156,8 @@
         self.figure_state.update(
             renderer,
             Vec3::zero(),
-<<<<<<< HEAD
-            -Vec3::unit_y(),
+            Vec3::new(self.char_ori.sin(), -self.char_ori.cos(), 0.0),
             None,
-=======
-            Vec3::new(self.char_ori.sin(), -self.char_ori.cos(), 0.0),
->>>>>>> f78ab5e8
             1.0,
             Rgba::broadcast(1.0),
             1.0 / 60.0, // TODO: Use actual deltatime here?
