// Standard
use std::{f32::consts::PI, ops::Mul};

// Library
use vek::*;

// Local
use super::{super::Animation, CharacterSkeleton, SCALE};

pub struct GlidingAnimation;

impl Animation for GlidingAnimation {
    type Skeleton = CharacterSkeleton;
    type Dependency = f64;

    fn update_skeleton(
        skeleton: &Self::Skeleton,
        global_time: f64,
        anim_time: f64,
    ) -> Self::Skeleton {
        let mut next = (*skeleton).clone();
        let wave = (anim_time as f32 * 14.0).sin();
        let wave_slow = (anim_time as f32 * 7.0).sin();
        let wave_slow_cos = (anim_time as f32 * 7.0).cos();
        let arc_wave = (1.0f32.ln_1p() - 1.5).abs();
        let wave_test = (wave.cbrt());
        let fuzz_wave = (anim_time as f32 * 12.0).sin();
        let wave_cos = (anim_time as f32 * 14.0).cos();
        let wave_stop = (anim_time as f32 * 1.5).min(PI / 2.0).sin();
        let wave_stop_alt = (anim_time as f32 * 5.0).min(PI / 2.0).sin();
        let wave_very_slow = (anim_time as f32 * 3.0).sin();
        let wave_very_slow_alt = (anim_time as f32 * 2.5).sin();
        let wave_very_slow_cos = (anim_time as f32 * 3.0).cos();

        let wave_slow_test = (anim_time as f32).min(PI / 2.0).sin();

        let head_look = Vec2::new(
            ((global_time + anim_time) as f32 / 4.0)
                .floor()
                .mul(7331.0)
                .sin()
                * 0.5,
            ((global_time + anim_time) as f32 / 4.0)
                .floor()
                .mul(1337.0)
                .sin()
                * 0.25,
        );
        next.head.offset = Vec3::new(5.5, 2.0, 12.0);
        next.head.ori = Quaternion::rotation_x(0.35 - wave_very_slow * 0.10 + head_look.y)
            * Quaternion::rotation_z(head_look.x + wave_very_slow_cos * 0.15);
        next.head.scale = Vec3::one();

        next.chest.offset = Vec3::new(5.5, 0.0, 8.0);
        next.chest.ori = Quaternion::rotation_z(wave_very_slow_cos * 0.15);
        next.chest.scale = Vec3::one();

        next.belt.offset = Vec3::new(5.5, 0.0, 6.0);
        next.belt.ori = Quaternion::rotation_z(wave_very_slow_cos * 0.20);
        next.belt.scale = Vec3::one();

        next.shorts.offset = Vec3::new(5.5, 0.0, 3.0);
        next.shorts.ori = Quaternion::rotation_z(wave_very_slow_cos * 0.25);
        next.shorts.scale = Vec3::one();

        next.l_hand.offset = Vec3::new(
            -8.0,
            -10.0 + wave_very_slow * 2.5,
            18.5 + wave_very_slow * 1.0,
        );
        next.l_hand.ori = Quaternion::rotation_x(0.9 - wave_very_slow * 0.10);
        next.l_hand.scale = Vec3::one();

        next.r_hand.offset = Vec3::new(
            11.0,
            -10.0 + wave_very_slow * 2.5,
            18.5 + wave_very_slow * 1.0,
        );
        next.r_hand.ori = Quaternion::rotation_x(0.9 - wave_very_slow * 0.10);
        next.r_hand.scale = Vec3::one();

        next.l_foot.offset = Vec3::new(-3.4, 1.0, 8.0);
        next.l_foot.ori = Quaternion::rotation_x(
            wave_stop * -0.7 - wave_slow_cos * -0.21 + wave_very_slow * 0.19,
        );
        next.l_foot.scale = Vec3::one();

        next.r_foot.offset = Vec3::new(3.4, 1.0, 8.0);
        next.r_foot.ori = Quaternion::rotation_x(
            wave_stop * -0.8 + wave_slow * -0.25 + wave_very_slow_alt * 0.13,
        );
        next.r_foot.scale = Vec3::one();

        next.weapon.offset = Vec3::new(-8.0, -5.5, 15.0);
        next.weapon.ori = Quaternion::rotation_y(2.5);
        next.weapon.scale = Vec3::one();

        next.l_shoulder.offset = Vec3::new(-5.0, -3.0, 2.5);
        next.l_shoulder.ori = Quaternion::rotation_x(0.0);
        next.l_shoulder.scale = Vec3::one();

        next.r_shoulder.offset = Vec3::new(5.0, -3.0, 2.5);
        next.r_shoulder.ori = Quaternion::rotation_x(0.0);
        next.r_shoulder.scale = Vec3::one();

<<<<<<< HEAD
=======
        next.torso.offset = Vec3::new(-0.5, -0.2, 0.0);
        next.torso.ori = Quaternion::rotation_x(-0.8 + wave_very_slow * 0.10);
        next.torso.scale = Vec3::one() / 11.0;

>>>>>>> f235972e
        next.draw.offset = Vec3::new(13.5, 3.0, -1.0);
        next.draw.ori = Quaternion::rotation_y(wave_very_slow_cos * 0.05);
        next.draw.scale = Vec3::one();

        next.l_weapon.offset = Vec3::new(0.0, 0.0, 0.0);
        //next.l_weapon.ori = Quaternion::rotation_y(2.5);
        next.l_weapon.scale = Vec3::one();

        next.r_weapon.offset = Vec3::new(0.0, 0.0, 0.0);
        //next.r_weapon.ori = Quaternion::rotation_y(2.5);
        next.r_weapon.scale = Vec3::one();

        next.torso.offset = Vec3::new(-0.5, -0.2, 0.0);
        next.torso.ori = Quaternion::rotation_x(-0.8 + waveveryslow * 0.10);
        next.torso.scale = Vec3::one() / 11.0;

        next
    }
}<|MERGE_RESOLUTION|>--- conflicted
+++ resolved
@@ -103,13 +103,6 @@
         next.r_shoulder.ori = Quaternion::rotation_x(0.0);
         next.r_shoulder.scale = Vec3::one();
 
-<<<<<<< HEAD
-=======
-        next.torso.offset = Vec3::new(-0.5, -0.2, 0.0);
-        next.torso.ori = Quaternion::rotation_x(-0.8 + wave_very_slow * 0.10);
-        next.torso.scale = Vec3::one() / 11.0;
-
->>>>>>> f235972e
         next.draw.offset = Vec3::new(13.5, 3.0, -1.0);
         next.draw.ori = Quaternion::rotation_y(wave_very_slow_cos * 0.05);
         next.draw.scale = Vec3::one();
