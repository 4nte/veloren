use crate::{
    all::ForestKind,
    block::StructureMeta,
    generator::{Generator, SpawnRules, TownGen},
    sim::{LocationInfo, SimChunk, WorldSim},
    util::{RandomPerm, Sampler, UnitChooser},
    World, CONFIG,
};
use common::{
    assets,
    terrain::{BlockKind, Structure, TerrainChunkSize},
    vol::VolSize,
};
use lazy_static::lazy_static;
use noise::NoiseFn;
use std::{
    f32,
    ops::{Add, Div, Mul, Neg, Sub},
    sync::Arc,
};
use vek::*;

pub struct ColumnGen<'a> {
    pub sim: &'a WorldSim,
}

static UNIT_CHOOSER: UnitChooser = UnitChooser::new(0x700F4EC7);
static DUNGEON_RAND: RandomPerm = RandomPerm::new(0x42782335);

lazy_static! {
    pub static ref DUNGEONS: Vec<Arc<Structure>> = vec![
        assets::load_map("world.structure.dungeon.ruins", |s: Structure| s
            .with_center(Vec3::new(57, 58, 61))
            .with_default_kind(BlockKind::Dense))
        .unwrap(),
        assets::load_map("world.structure.dungeon.ruins_2", |s: Structure| s
            .with_center(Vec3::new(53, 57, 60))
            .with_default_kind(BlockKind::Dense))
        .unwrap(),
        assets::load_map("world.structure.dungeon.ruins_3", |s: Structure| s
            .with_center(Vec3::new(58, 45, 72))
            .with_default_kind(BlockKind::Dense))
        .unwrap(),
        assets::load_map(
            "world.structure.dungeon.meso_sewer_temple",
            |s: Structure| s
                .with_center(Vec3::new(63, 62, 60))
                .with_default_kind(BlockKind::Dense)
        )
        .unwrap(),
        assets::load_map("world.structure.dungeon.ruins_maze", |s: Structure| s
            .with_center(Vec3::new(60, 60, 116))
            .with_default_kind(BlockKind::Dense))
        .unwrap(),
    ];
}

impl<'a> ColumnGen<'a> {
    pub fn new(sim: &'a WorldSim) -> Self {
        Self { sim }
    }

    fn get_local_structure(&self, wpos: Vec2<i32>) -> Option<StructureData> {
        let (pos, seed) = self
            .sim
            .gen_ctx
            .region_gen
            .get(wpos)
            .iter()
            .copied()
            .min_by_key(|(pos, _)| pos.distance_squared(wpos))
            .unwrap();

        let chunk_pos = pos.map2(Vec2::from(TerrainChunkSize::SIZE), |e, sz: u32| {
            e / sz as i32
        });
        let chunk = self.sim.get(chunk_pos)?;

        if seed % 5 == 2
            && chunk.temp > CONFIG.desert_temp
            && chunk.alt > CONFIG.sea_level + 5.0
            && chunk.chaos <= 0.35
        {
            Some(StructureData {
                pos,
                seed,
                meta: Some(StructureMeta::Pyramid { height: 140 }),
            })
        } else if seed % 17 == 2 && chunk.chaos < 0.2 {
            Some(StructureData {
                pos,
                seed,
                meta: Some(StructureMeta::Volume {
                    units: UNIT_CHOOSER.get(seed),
                    volume: &DUNGEONS[DUNGEON_RAND.get(seed) as usize % DUNGEONS.len()],
                }),
            })
        } else {
            None
        }
    }

    fn gen_close_structures(&self, wpos: Vec2<i32>) -> [Option<StructureData>; 9] {
        let mut metas = [None; 9];
        self.sim
            .gen_ctx
            .structure_gen
            .get(wpos)
            .into_iter()
            .copied()
            .enumerate()
            .for_each(|(i, (pos, seed))| {
                metas[i] = self.get_local_structure(pos).or(Some(StructureData {
                    pos,
                    seed,
                    meta: None,
                }));
            });
        metas
    }
}

impl<'a> Sampler<'a> for ColumnGen<'a> {
    type Index = Vec2<i32>;
    type Sample = Option<ColumnSample<'a>>;

    fn get(&self, wpos: Vec2<i32>) -> Option<ColumnSample<'a>> {
        let wposf = wpos.map(|e| e as f64);
        let chunk_pos = wpos.map2(Vec2::from(TerrainChunkSize::SIZE), |e, sz: u32| {
            e / sz as i32
        });

        let sim = &self.sim;

        let turb = Vec2::new(
            sim.gen_ctx.turb_x_nz.get((wposf.div(48.0)).into_array()) as f32,
            sim.gen_ctx.turb_y_nz.get((wposf.div(48.0)).into_array()) as f32,
        ) * 12.0;
        let wposf_turb = wposf + turb.map(|e| e as f64);

        let alt_base = sim.get_interpolated(wpos, |chunk| chunk.alt_base)?;
        let chaos = sim.get_interpolated(wpos, |chunk| chunk.chaos)?;
        let temp = sim.get_interpolated(wpos, |chunk| chunk.temp)?;
<<<<<<< HEAD
        let flux = sim.get_interpolated(wpos, |chunk| chunk.flux)?;
        let dryness = sim.get_interpolated(wpos, |chunk| chunk.dryness)?;
=======
>>>>>>> 69198864
        let humidity = sim.get_interpolated(wpos, |chunk| chunk.humidity)?;
        let rockiness = sim.get_interpolated(wpos, |chunk| chunk.rockiness)?;
        let tree_density = sim.get_interpolated(wpos, |chunk| chunk.tree_density)?;
        let spawn_rate = sim.get_interpolated(wpos, |chunk| chunk.spawn_rate)?;

        let sim_chunk = sim.get(chunk_pos)?;

        const RIVER_PROPORTION: f32 = 0.025;

        /*
        let river = dryness
            .abs()
            .neg()
            .add(RIVER_PROPORTION)
            .div(RIVER_PROPORTION)
            .max(0.0)
            .mul((1.0 - (chaos - 0.15) * 20.0).max(0.0).min(1.0));
        */
        let river = 0.0;

        let cliff_hill = (sim
            .gen_ctx
            .small_nz
            .get((wposf_turb.div(128.0)).into_array()) as f32)
            .mul(24.0);

        let riverless_alt = sim.get_interpolated(wpos, |chunk| chunk.alt)?
            + (sim
                .gen_ctx
                .small_nz
                .get((wposf_turb.div(150.0)).into_array()) as f32)
                .abs()
                .mul(chaos.max(0.025))
                .mul(64.0)
            + (sim
                .gen_ctx
                .small_nz
                .get((wposf_turb.div(450.0)).into_array()) as f32)
                .abs()
                .mul(1.0 - chaos)
                .mul(1.0 - humidity)
                .mul(96.0);

        let is_cliffs = sim_chunk.is_cliffs;
        let near_cliffs = sim_chunk.near_cliffs;

        let alt = riverless_alt
            - (1.0 - river)
                .mul(f32::consts::PI)
                .cos()
                .add(1.0)
                .mul(0.5)
                .mul(24.0);

        // Logistic regression.  Make sure x ∈ (0, 1).
        let logit = |x: f32| x.ln() - x.neg().ln_1p();
        // 0.5 + 0.5 * tanh(ln(1 / (1 - 0.1) - 1) / (2 * (sqrt(3)/pi)))
        let logistic_2_base = 3.0f32.sqrt().mul(f32::consts::FRAC_2_PI);
        // Assumes μ = 0, σ = 1
        let logistic_cdf = |x: f32| x.div(logistic_2_base).tanh().mul(0.5).add(0.5);

        /* let water_level =
            riverless_alt - 4.0 /*- 5.0 * chaos */+ logistic_cdf(logit(flux)) * 8.0;
            /*if flux > 0.98 {
            riverless_alt
        } else {
            riverless_alt - 4.0 - 5.0 * chaos
        }; */ */
        // let water_level = riverless_alt - 4.0 - 5.0 * chaos;
        let water_factor = (1024.0 * 1024.0) / 50.0;
        let water_factor_diff = water_factor / 2.0;
        let (alt, water_level) = (
            Lerp::lerp(
                   alt,
                   Lerp::lerp(alt - 32.0, alt, (1.0 - flux/*(flux - 0.85) / (1.0 - 0.85)*/ * water_factor)),
                   (flux * water_factor - /*0.33*/0.25) * 256.0,
            ),
            /*Lerp::lerp(
                   alt,*/
                   Lerp::lerp(alt - 16.0, alt, (/*(flux - 0.85) / (1.0 - 0.85)*/flux) * water_factor),
                   /*(flux - water_factor * 0.33) * 256.0,
            ),*/
        );

        /*} else {
            (alt, CONFIG.sea_level)
            // riverless_alt - 4.0 - 5.0 * chaos
        }*/;

        let rock = (sim.gen_ctx.small_nz.get(
            Vec3::new(wposf.x, wposf.y, alt as f64)
                .div(100.0)
                .into_array(),
        ) as f32)
            .mul(rockiness)
            .sub(0.4)
            .max(0.0)
            .mul(8.0);

        let wposf3d = Vec3::new(wposf.x, wposf.y, alt as f64);

        let marble_small = (sim.gen_ctx.hill_nz.get((wposf3d.div(3.0)).into_array()) as f32)
            .add(1.0)
            .mul(0.5);
        let marble = (sim.gen_ctx.hill_nz.get((wposf3d.div(48.0)).into_array()) as f32)
            .mul(0.75)
            .add(1.0)
            .mul(0.5)
            .add(marble_small.sub(0.5).mul(0.25));

        let temp = temp.add((marble - 0.5) * 0.25);
        let humidity = humidity.add((marble - 0.5) * 0.25);

        // Colours
        let cold_grass = Rgb::new(0.0, 0.5, 0.25);
        let warm_grass = Rgb::new(0.03, 0.8, 0.0);
        let dark_grass = Rgb::new(0.01, 0.3, 0.0);
        let wet_grass = Rgb::new(0.1, 0.8, 0.2);
        let cold_stone = Rgb::new(0.57, 0.67, 0.8);
        let warm_stone = Rgb::new(0.77, 0.77, 0.64);
        let beach_sand = Rgb::new(0.89, 0.87, 0.64);
        let desert_sand = Rgb::new(0.93, 0.80, 0.54);
        let snow = Rgb::new(0.8, 0.85, 1.0);

        let dirt = Lerp::lerp(
            Rgb::new(0.078, 0.078, 0.20),
            Rgb::new(0.61, 0.49, 0.0),
            marble,
        );
        let tundra = Lerp::lerp(snow, Rgb::new(0.01, 0.3, 0.0), 0.4 + marble * 0.6);
        let dead_tundra = Lerp::lerp(warm_stone, Rgb::new(0.3, 0.12, 0.2), marble);
        let cliff = Rgb::lerp(cold_stone, warm_stone, marble);

        let grass = Rgb::lerp(
            cold_grass,
            warm_grass,
            marble.sub(0.5).add(1.0.sub(humidity).mul(0.5)).powf(1.5),
        );
        let snow_moss = Rgb::lerp(snow, cold_grass, 0.4 + marble.powf(1.5) * 0.6);
        let moss = Rgb::lerp(dark_grass, cold_grass, marble.powf(1.5));
        let rainforest = Rgb::lerp(wet_grass, warm_grass, marble.powf(1.5));
        let sand = Rgb::lerp(beach_sand, desert_sand, marble);

        let tropical = Rgb::lerp(
            Rgb::lerp(
                grass,
                Rgb::new(0.15, 0.2, 0.15),
                marble_small
                    .sub(0.5)
                    .mul(0.2)
                    .add(0.75.mul(1.0.sub(humidity)))
                    .powf(0.667),
            ),
            Rgb::new(0.87, 0.62, 0.56),
            marble.powf(1.5).sub(0.5).mul(4.0),
        );

        // For below desert humidity, we are always sand or rock, depending on altitude and
        // temperature.
        let ground = Rgb::lerp(
            Rgb::lerp(
                dead_tundra,
                sand,
                temp.sub(CONFIG.snow_temp)
                    .div(CONFIG.desert_temp.sub(CONFIG.snow_temp))
                    .mul(0.5),
            ),
            cliff,
            alt.sub(CONFIG.mountain_scale * 0.25)
                .div(CONFIG.mountain_scale * 0.125),
        );
        // From desert to forest humidity, we go from tundra to dirt to grass to moss to sand,
        // depending on temperature.
        let ground = Rgb::lerp(
            ground,
            Rgb::lerp(
                Rgb::lerp(
                    Rgb::lerp(
                        Rgb::lerp(
                            tundra,
                            // snow_temp to 0
                            dirt,
                            temp.sub(CONFIG.snow_temp)
                                .div(CONFIG.snow_temp.neg())
                                /*.sub((marble - 0.5) * 0.05)
                                .mul(256.0)*/
                                .mul(1.0),
                        ),
                        // 0 to tropical_temp
                        grass,
                        temp.div(CONFIG.tropical_temp).mul(4.0),
                    ),
                    // tropical_temp to desert_temp
                    moss,
                    temp.sub(CONFIG.tropical_temp)
                        .div(CONFIG.desert_temp.sub(CONFIG.tropical_temp))
                        .mul(1.0),
                ),
                // above desert_temp
                sand,
                temp.sub(CONFIG.desert_temp)
                    .div(1.0 - CONFIG.desert_temp)
                    .mul(4.0),
            ),
            humidity
                .sub(CONFIG.desert_hum)
                .div(CONFIG.forest_hum.sub(CONFIG.desert_hum))
                .mul(1.0),
        );
        // From forest to jungle humidity, we go from snow to dark grass to grass to tropics to sand
        // depending on temperature.
        let ground = Rgb::lerp(
            ground,
            Rgb::lerp(
                Rgb::lerp(
                    Rgb::lerp(
                        snow_moss,
                        // 0 to tropical_temp
                        grass,
                        temp.div(CONFIG.tropical_temp).mul(4.0),
                    ),
                    // tropical_temp to desert_temp
                    tropical,
                    temp.sub(CONFIG.tropical_temp)
                        .div(CONFIG.desert_temp.sub(CONFIG.tropical_temp))
                        .mul(1.0),
                ),
                // above desert_temp
                sand,
                temp.sub(CONFIG.desert_temp)
                    .div(1.0 - CONFIG.desert_temp)
                    .mul(4.0),
            ),
            humidity
                .sub(CONFIG.forest_hum)
                .div(CONFIG.jungle_hum.sub(CONFIG.forest_hum))
                .mul(1.0),
        );
        // From jungle humidity upwards, we go from snow to grass to rainforest to tropics to sand.
        let ground = Rgb::lerp(
            ground,
            Rgb::lerp(
                Rgb::lerp(
                    Rgb::lerp(
                        snow_moss,
                        // 0 to tropical_temp
                        rainforest,
                        temp.div(CONFIG.tropical_temp).mul(4.0),
                    ),
                    // tropical_temp to desert_temp
                    tropical,
                    temp.sub(CONFIG.tropical_temp)
                        .div(CONFIG.desert_temp.sub(CONFIG.tropical_temp))
                        .mul(4.0),
                ),
                // above desert_temp
                sand,
                temp.sub(CONFIG.desert_temp)
                    .div(1.0 - CONFIG.desert_temp)
                    .mul(4.0),
            ),
            humidity.sub(CONFIG.jungle_hum).mul(1.0),
        );

        // Snow covering
        let ground = Rgb::lerp(
            snow,
            ground,
            temp.sub(CONFIG.snow_temp)
                .max(-humidity.sub(CONFIG.desert_hum))
                .mul(16.0)
                .add((marble_small - 0.5) * 0.5),
        );

        /*
        // Work out if we're on a path or near a town
        let dist_to_path = match &sim_chunk.location {
            Some(loc) => {
                let this_loc = &sim.locations[loc.loc_idx];
                this_loc
                    .neighbours
                    .iter()
                    .map(|j| {
                        let other_loc = &sim.locations[*j];

                        // Find the two location centers
                        let near_0 = this_loc.center.map(|e| e as f32);
                        let near_1 = other_loc.center.map(|e| e as f32);

                        // Calculate distance to path between them
                        (0.0 + (near_1.y - near_0.y) * wposf_turb.x as f32
                            - (near_1.x - near_0.x) * wposf_turb.y as f32
                            + near_1.x * near_0.y
                            - near_0.x * near_1.y)
                            .abs()
                            .div(near_0.distance(near_1))
                    })
                    .filter(|x| x.is_finite())
                    .min_by(|a, b| a.partial_cmp(b).unwrap())
                    .unwrap_or(f32::INFINITY)
            }
            None => f32::INFINITY,
        };

        let on_path = dist_to_path < 5.0 && !sim_chunk.near_cliffs; // || near_0.distance(wposf_turb.map(|e| e as f32)) < 150.0;

        let (alt, ground) = if on_path {
            (alt - 1.0, dirt)
        } else {
            (alt, ground)
        };
        */

        // Cities
        // TODO: In a later MR
        /*
        let building = match &sim_chunk.location {
            Some(loc) => {
                let loc = &sim.locations[loc.loc_idx];
                let rpos = wposf.map2(loc.center, |a, b| a as f32 - b as f32) / 256.0 + 0.5;

                if rpos.map(|e| e >= 0.0 && e < 1.0).reduce_and() {
                    (loc.settlement
                        .get_at(rpos)
                        .map(|b| b.seed % 20 + 10)
                        .unwrap_or(0)) as f32
                } else {
                    0.0
                }
            }
            None => 0.0,
        };

        let alt = alt + building;
        */

        // Caves
        let cave_at = |wposf: Vec2<f64>| {
            (sim.gen_ctx.cave_0_nz.get(
                Vec3::new(wposf.x, wposf.y, alt as f64 * 8.0)
                    .div(800.0)
                    .into_array(),
            ) as f32)
                .powf(2.0)
                .neg()
                .add(1.0)
                .mul((1.15 - chaos).min(1.0))
        };
        let cave_xy = cave_at(wposf);
        let cave_alt = alt - 24.0
            + (sim
                .gen_ctx
                .cave_1_nz
                .get(Vec2::new(wposf.x, wposf.y).div(48.0).into_array()) as f32)
                * 8.0
            + (sim
                .gen_ctx
                .cave_1_nz
                .get(Vec2::new(wposf.x, wposf.y).div(500.0).into_array()) as f32)
                .add(1.0)
                .mul(0.5)
                .powf(15.0)
                .mul(150.0);

        Some(ColumnSample {
            alt,
            chaos,
            water_level,
            river,
            surface_color: Rgb::lerp(
                sand,
                // Land
                /*Rgb::lerp(
                    ground,
                    // Mountain
                    Rgb::lerp(
                        cliff,
                        snow,
                        (alt - CONFIG.sea_level
                            - 0.7 * CONFIG.mountain_scale
                            // - alt_base
                            - temp * 96.0
                            - marble * 24.0)
                            / 12.0,
                    ),
                    (alt - CONFIG.sea_level - 0.25 * CONFIG.mountain_scale + marble * 128.0)
                        / (0.25 * CONFIG.mountain_scale),
                ),*/
                ground,
                // Beach
                ((alt - CONFIG.sea_level - 1.0) / 2.0)
                    .min(1.0 - river * 2.0)
                    .max(0.0),
            ),
            sub_surface_color: dirt,
            tree_density,
            forest_kind: sim_chunk.forest_kind,
            close_structures: self.gen_close_structures(wpos),
            cave_xy,
            cave_alt,
            marble,
            marble_small,
            rock,
            is_cliffs,
            near_cliffs,
            cliff_hill,
            close_cliffs: sim.gen_ctx.cliff_gen.get(wpos),
            temp,
            spawn_rate,
            location: sim_chunk.location.as_ref(),

            chunk: sim_chunk,
            spawn_rules: sim_chunk
                .structures
                .town
                .as_ref()
                .map(|town| TownGen.spawn_rules(town, wpos))
                .unwrap_or(SpawnRules::default()),
        })
    }
}

#[derive(Clone)]
pub struct ColumnSample<'a> {
    pub alt: f32,
    pub chaos: f32,
    pub water_level: f32,
    pub river: f32,
    pub surface_color: Rgb<f32>,
    pub sub_surface_color: Rgb<f32>,
    pub tree_density: f32,
    pub forest_kind: ForestKind,
    pub close_structures: [Option<StructureData>; 9],
    pub cave_xy: f32,
    pub cave_alt: f32,
    pub marble: f32,
    pub marble_small: f32,
    pub rock: f32,
    pub is_cliffs: bool,
    pub near_cliffs: bool,
    pub cliff_hill: f32,
    pub close_cliffs: [(Vec2<i32>, u32); 9],
    pub temp: f32,
    pub spawn_rate: f32,
    pub location: Option<&'a LocationInfo>,

    pub chunk: &'a SimChunk,
    pub spawn_rules: SpawnRules,
}

#[derive(Copy, Clone)]
pub struct StructureData {
    pub pos: Vec2<i32>,
    pub seed: u32,
    pub meta: Option<StructureMeta>,
}<|MERGE_RESOLUTION|>--- conflicted
+++ resolved
@@ -141,11 +141,7 @@
         let alt_base = sim.get_interpolated(wpos, |chunk| chunk.alt_base)?;
         let chaos = sim.get_interpolated(wpos, |chunk| chunk.chaos)?;
         let temp = sim.get_interpolated(wpos, |chunk| chunk.temp)?;
-<<<<<<< HEAD
         let flux = sim.get_interpolated(wpos, |chunk| chunk.flux)?;
-        let dryness = sim.get_interpolated(wpos, |chunk| chunk.dryness)?;
-=======
->>>>>>> 69198864
         let humidity = sim.get_interpolated(wpos, |chunk| chunk.humidity)?;
         let rockiness = sim.get_interpolated(wpos, |chunk| chunk.rockiness)?;
         let tree_density = sim.get_interpolated(wpos, |chunk| chunk.tree_density)?;
