mod natural;

use crate::{
    column::{ColumnGen, ColumnSample},
    generator::{Generator, TownGen},
    util::{HashCache, RandomField, Sampler, SamplerMut},
    World, CONFIG,
};
use common::{
    terrain::{structure::StructureBlock, Block, BlockKind, Structure},
    util::saturate_srgb,
    vol::{ReadVol, Vox},
};
use std::ops::{Add, Div, Mul, Neg};
use vek::*;

pub struct BlockGen<'a> {
    world: &'a World,
    column_cache: HashCache<Vec2<i32>, Option<ColumnSample<'a>>>,
    column_gen: ColumnGen<'a>,
}

impl<'a> BlockGen<'a> {
    pub fn new(world: &'a World, column_gen: ColumnGen<'a>) -> Self {
        Self {
            world,
            column_cache: HashCache::with_capacity(64),
            column_gen,
        }
    }

    fn sample_column(
        column_gen: &ColumnGen<'a>,
        cache: &mut HashCache<Vec2<i32>, Option<ColumnSample<'a>>>,
        wpos: Vec2<i32>,
    ) -> Option<ColumnSample<'a>> {
        cache
            .get(Vec2::from(wpos), |wpos| column_gen.get(wpos))
            .clone()
    }

    fn get_cliff_height(
        column_gen: &ColumnGen<'a>,
        cache: &mut HashCache<Vec2<i32>, Option<ColumnSample<'a>>>,
        wpos: Vec2<f32>,
        close_cliffs: &[(Vec2<i32>, u32); 9],
        cliff_hill: f32,
    ) -> f32 {
        close_cliffs.iter().fold(
            0.0f32,
            |max_height, (cliff_pos, seed)| match Self::sample_column(
                column_gen,
                cache,
                Vec2::from(*cliff_pos),
            ) {
                Some(cliff_sample) if cliff_sample.is_cliffs && cliff_sample.spawn_rate > 0.5 => {
                    let cliff_pos3d = Vec3::from(*cliff_pos);

                    let height = RandomField::new(seed + 1).get(cliff_pos3d) % 48;
                    let radius = RandomField::new(seed + 2).get(cliff_pos3d) % 48 + 8;

                    max_height.max(
                        if cliff_pos.map(|e| e as f32).distance_squared(wpos)
                            < (radius * radius) as f32
                        {
                            cliff_sample.alt
                                + height as f32 * (1.0 - cliff_sample.chaos)
                                + cliff_hill
                        } else {
                            0.0
                        },
                    )
                }
                _ => max_height,
            },
        )
    }

    pub fn get_z_cache(&mut self, wpos: Vec2<i32>) -> Option<ZCache<'a>> {
        let BlockGen {
            world: _,
            column_cache,
            column_gen,
        } = self;

        // Main sample
        let sample = Self::sample_column(column_gen, column_cache, wpos)?;

        // Tree samples
        let mut structure_samples = [None, None, None, None, None, None, None, None, None];
        for i in 0..structure_samples.len() {
            if let Some(st) = sample.close_structures[i] {
                let st_sample = Self::sample_column(column_gen, column_cache, Vec2::from(st.pos));
                structure_samples[i] = st_sample;
            }
        }

        let mut structures = [None, None, None, None, None, None, None, None, None];
        for i in 0..structures.len() {
            if let (Some(st), Some(st_sample)) =
                (sample.close_structures[i], structure_samples[i].clone())
            {
                let st_info = match st.meta {
                    None => natural::structure_gen(
                        column_gen,
                        column_cache,
                        i,
                        st.pos,
                        st.seed,
                        &structure_samples,
                    ),
                    Some(meta) => Some(StructureInfo {
                        pos: Vec3::from(st.pos) + Vec3::unit_z() * st_sample.alt as i32,
                        seed: st.seed,
                        meta,
                    }),
                };

                if let Some(st_info) = st_info {
                    structures[i] = Some((st_info, st_sample));
                }
            }
        }

        Some(ZCache {
            wpos,
            sample,
            structures,
        })
    }

    pub fn get_with_z_cache(&mut self, wpos: Vec3<i32>, z_cache: Option<&ZCache>) -> Option<Block> {
        let BlockGen {
            world,
            column_cache,
            column_gen,
        } = self;

        let sample = &z_cache?.sample;
        let &ColumnSample {
            alt,
            alt_old,
            chaos,
<<<<<<< HEAD
            sea_level,
            water_level,
=======
            water_level: _,
>>>>>>> a5962da2
            //river,
            surface_color,
            sub_surface_color,
            //tree_density,
            //forest_kind,
            //close_structures,
            cave_xy,
            cave_alt,
            marble,
            marble_small,
            rock,
            //cliffs,
            cliff_hill,
            close_cliffs,
            temp,

            chunk,
            ..
        } = sample;

        let structures = &z_cache?.structures;

        let wposf = wpos.map(|e| e as f64);

<<<<<<< HEAD
        /* let sea_level = if alt_old < CONFIG.sea_level {
            CONFIG.sea_level
        } else {
            water_level
        }; */

        let (definitely_underground, height, water_height) =
=======
        let (_definitely_underground, height, water_height) =
>>>>>>> a5962da2
            if (wposf.z as f32) < alt - 64.0 * chaos {
                // Shortcut warping
                (true, alt, water_level.max(sea_level)/*water_level*/)
            } else {
                // Apply warping
                let warp = /*(world.sim().gen_ctx.warp_nz.get(wposf.div(48.0)) as f32)
                    .mul((chaos - 0.1).max(0.0))
                    .mul(48.0)
                    + (world.sim().gen_ctx.warp_nz.get(wposf.div(15.0)) as f32)
                        .mul((chaos - 0.1).max(0.0))
                        .mul(24.0)*/0.0;
                // let warp = Lerp::lerp(0.0, warp, (alt - water_level).div(5.0));

                let height = if (wposf.z as f32) < alt + warp - 10.0 {
                    // Shortcut cliffs
                    alt + warp
                } else {
                    let turb = Vec2::new(
                        world.sim().gen_ctx.fast_turb_x_nz.get(wposf.div(25.0)) as f32,
                        world.sim().gen_ctx.fast_turb_y_nz.get(wposf.div(25.0)) as f32,
                    ) * 8.0;

                    let wpos_turb = Vec2::from(wpos).map(|e: i32| e as f32) + turb;
                    let cliff_height = Self::get_cliff_height(
                        column_gen,
                        column_cache,
                        wpos_turb,
                        &close_cliffs,
                        cliff_hill,
                    );

                    (alt + warp).max(cliff_height)
                };

                (
                    false,
                    height,
                    // water_level.max(CONFIG.sea_level),
                    /*(water_level + warp).max(*/ (water_level + warp.min(0.0)).max(sea_level), /*)*/
                )
            };

        // Sample blocks

        // let stone_col = Rgb::new(240, 230, 220);
        let stone_col = Rgb::new(195, 187, 201);

        // let dirt_col = Rgb::new(79, 67, 60);

        let _air = Block::empty();
        // let stone = Block::new(2, stone_col);
        // let surface_stone = Block::new(1, Rgb::new(200, 220, 255));
        // let dirt = Block::new(1, dirt_col);
        // let sand = Block::new(1, Rgb::new(180, 150, 50));
        // let warm_stone = Block::new(1, Rgb::new(165, 165, 130));

        let water = Block::new(BlockKind::Water, Rgb::new(60, 90, 190));

        let grass_depth = (1.5 + 2.0 * chaos);//.min((height - water_height).max(0.0));
        let block = if (wposf.z as f32) < height - grass_depth {
            let col = Lerp::lerp(
                saturate_srgb(sub_surface_color, 0.45).map(|e| (e * 255.0) as u8),
                stone_col,
                (height - grass_depth - wposf.z as f32) * 0.15,
            );

            // Underground
            if (wposf.z as f32) > alt - 32.0 * chaos {
                Some(Block::new(BlockKind::Normal, col))
            } else {
                Some(Block::new(BlockKind::Dense, col))
            }
        } else if (wposf.z as f32) < height {
            let col = Lerp::lerp(
                sub_surface_color,
                surface_color,
                (wposf.z as f32 - (height - grass_depth))
                    .div(grass_depth)
                    .powf(0.5),
            );
            // Surface
            Some(Block::new(
                BlockKind::Normal,
                saturate_srgb(col, 0.45).map(|e| (e * 255.0) as u8),
            ))
        } else if (wposf.z as f32) < height + 0.9
            && temp < CONFIG.desert_temp
            && (wposf.z as f32 > water_height + 3.0)
            && marble > 0.68
            && marble_small > 0.65
            && (marble * 3173.7).fract() < 0.5
        {
            let flowers = [
                BlockKind::BlueFlower,
                BlockKind::PinkFlower,
                BlockKind::PurpleFlower,
                BlockKind::RedFlower,
                BlockKind::WhiteFlower,
                BlockKind::YellowFlower,
                BlockKind::Sunflower,
                BlockKind::Mushroom,
            ];

            let grasses = [
                BlockKind::LongGrass,
                BlockKind::MediumGrass,
                BlockKind::ShortGrass,
            ];

            Some(Block::new(
                if (height * 1271.0).fract() < 0.15 {
                    flowers[(height * 0.2) as usize % flowers.len()]
                } else {
                    grasses[(height * 0.3) as usize % grasses.len()]
                },
                Rgb::broadcast(0),
            ))
        } else if (wposf.z as f32) < height + 0.9
            && temp > CONFIG.desert_temp
            && (marble * 4423.5).fract() < 0.0005
        {
            let large_cacti = [BlockKind::LargeCactus, BlockKind::MedFlatCactus];

            let small_cacti = [
                BlockKind::BarrelCactus,
                BlockKind::RoundCactus,
                BlockKind::ShortCactus,
                BlockKind::ShortFlatCactus,
            ];

            Some(Block::new(
                if (height * 1271.0).fract() < 0.5 {
                    large_cacti[(height * 0.2) as usize % large_cacti.len()]
                } else {
                    small_cacti[(height * 0.3) as usize % small_cacti.len()]
                },
                Rgb::broadcast(0),
            ))
        } else {
            None
        };

        // Caves
        let block = block.and_then(|block| {
            // Underground
            let cave = cave_xy.powf(2.0)
                * (wposf.z as f32 - cave_alt)
                    .div(40.0)
                    .powf(4.0)
                    .neg()
                    .add(1.0)
                > 0.9993;

            if cave {
                None
            } else {
                Some(block)
            }
        });

        // Rocks
        let block = block.or_else(|| {
            if (height + 2.5 - wposf.z as f32).div(7.5).abs().powf(2.0) < rock {
                let field0 = RandomField::new(world.sim().seed + 0);
                let field1 = RandomField::new(world.sim().seed + 1);
                let field2 = RandomField::new(world.sim().seed + 2);

                Some(Block::new(
                    BlockKind::Normal,
                    stone_col
                        - Rgb::new(
                            field0.get(wpos) as u8 % 16,
                            field1.get(wpos) as u8 % 16,
                            field2.get(wpos) as u8 % 16,
                        ),
                ))
            } else {
                None
            }
        });

        // Water
        let block = block.or_else(|| {
            if (wposf.z as f32) <= water_height {
                // Ocean
                Some(water)
            } else {
                None
            }
        });

        // Structures (like towns)
        let block = chunk
            .structures
            .town
            .as_ref()
            .and_then(|town| TownGen.get((town, wpos, sample, height)))
            .or(block);

        let block = structures
            .iter()
            .find_map(|st| {
                let (st, st_sample) = st.as_ref()?;
                st.get(wpos, st_sample)
            })
            .or(block)
            .unwrap_or(Block::empty());

        Some(block)
    }
}

pub struct ZCache<'a> {
    wpos: Vec2<i32>,
    sample: ColumnSample<'a>,
    structures: [Option<(StructureInfo, ColumnSample<'a>)>; 9],
}

impl<'a> ZCache<'a> {
    pub fn get_z_limits(&self) -> (f32, f32) {
        let cave_depth = if self.sample.cave_xy.abs() > 0.9 {
            (self.sample.alt - self.sample.cave_alt + 8.0).max(0.0)
        } else {
            0.0
        };

        let min = self.sample.alt - (self.sample.chaos * 48.0 + cave_depth) - 4.0;

        let cliff = if self.sample.near_cliffs { 48.0 } else { 0.0 };
        let warp = self.sample.chaos * 48.0;
        let (structure_min, structure_max) = self
            .structures
            .iter()
            .filter_map(|st| st.as_ref())
            .fold((0.0f32, 0.0f32), |(min, max), (st_info, _st_sample)| {
                let bounds = st_info.get_bounds();
                let st_area = Aabr {
                    min: Vec2::from(bounds.min),
                    max: Vec2::from(bounds.max),
                };

                if st_area.contains_point(self.wpos - st_info.pos) {
                    (min.min(bounds.min.z as f32), max.max(bounds.max.z as f32))
                } else {
                    (min, max)
                }
            });

        let sea_level = /*if self.sample.alt_old < CONFIG.sea_level {
            CONFIG.sea_level
        } else {
            self.sample.water_level
        }*/self.sample.sea_level;

        let min = min + structure_min;
        let max = (self.sample.alt + cliff + structure_max + warp + 8.0)
            .max(self.sample.water_level)
            .max(/*CONFIG.sea_level + 2.0*/sea_level + 2.0);

        // Structures
        let (min, max) = self
            .sample
            .chunk
            .structures
            .town
            .as_ref()
            .map(|town| {
                let (town_min, town_max) = TownGen.get_z_limits(town, self.wpos, &self.sample);
                (town_min.min(min), town_max.max(max))
            })
            .unwrap_or((min, max));

        (min, max)
    }
}

impl<'a> SamplerMut<'static> for BlockGen<'a> {
    type Index = Vec3<i32>;
    type Sample = Option<Block>;

    fn get(&mut self, wpos: Vec3<i32>) -> Option<Block> {
        let z_cache = self.get_z_cache(wpos.into());
        self.get_with_z_cache(wpos, z_cache.as_ref())
    }
}

#[derive(Copy, Clone)]
pub enum StructureMeta {
    Pyramid {
        height: i32,
    },
    Volume {
        units: (Vec2<i32>, Vec2<i32>),
        volume: &'static Structure,
    },
}

pub struct StructureInfo {
    pos: Vec3<i32>,
    seed: u32,
    meta: StructureMeta,
}

impl StructureInfo {
    fn get_bounds(&self) -> Aabb<i32> {
        match self.meta {
            StructureMeta::Pyramid { height } => {
                let base = 40;
                Aabb {
                    min: Vec3::new(-base - height, -base - height, -base),
                    max: Vec3::new(base + height, base + height, height),
                }
            }
            StructureMeta::Volume { units, volume } => {
                let bounds = volume.get_bounds();

                (Aabb {
                    min: Vec3::from(units.0 * bounds.min.x + units.1 * bounds.min.y)
                        + Vec3::unit_z() * bounds.min.z,
                    max: Vec3::from(units.0 * bounds.max.x + units.1 * bounds.max.y)
                        + Vec3::unit_z() * bounds.max.z,
                })
                .made_valid()
            }
        }
    }

    fn get(&self, wpos: Vec3<i32>, sample: &ColumnSample) -> Option<Block> {
        match self.meta {
            StructureMeta::Pyramid { height } => {
                if wpos.z - self.pos.z
                    < height
                        - Vec2::from(wpos - self.pos)
                            .map(|e: i32| (e.abs() / 2) * 2)
                            .reduce_max()
                {
                    Some(Block::new(BlockKind::Dense, Rgb::new(203, 170, 146)))
                } else {
                    None
                }
            }
            StructureMeta::Volume { units, volume } => {
                let rpos = wpos - self.pos;
                let block_pos = Vec3::unit_z() * rpos.z
                    + Vec3::from(units.0) * rpos.x
                    + Vec3::from(units.1) * rpos.y;

                volume
                    .get((block_pos * 128) / 128) // Scaling
                    .ok()
                    .and_then(|b| {
                        block_from_structure(
                            *b,
                            volume.default_kind(),
                            block_pos,
                            self.pos.into(),
                            self.seed,
                            sample,
                        )
                    })
            }
        }
    }
}

pub fn block_from_structure(
    sblock: StructureBlock,
    default_kind: BlockKind,
    pos: Vec3<i32>,
    structure_pos: Vec2<i32>,
    structure_seed: u32,
    _sample: &ColumnSample,
) -> Option<Block> {
    let field = RandomField::new(structure_seed + 0);

    let lerp = 0.5
        + ((field.get(Vec3::from(structure_pos)) % 256) as f32 / 256.0 - 0.5) * 0.65
        + ((field.get(Vec3::from(pos)) % 256) as f32 / 256.0 - 0.5) * 0.15;

    match sblock {
        StructureBlock::None => None,
        StructureBlock::TemperateLeaves => Some(Block::new(
            BlockKind::Normal,
            Lerp::lerp(
                Rgb::new(0.0, 132.0, 94.0),
                Rgb::new(142.0, 181.0, 0.0),
                lerp,
            )
            .map(|e| e as u8),
        )),
        StructureBlock::PineLeaves => Some(Block::new(
            BlockKind::Normal,
            Lerp::lerp(Rgb::new(0.0, 60.0, 50.0), Rgb::new(30.0, 100.0, 10.0), lerp)
                .map(|e| e as u8),
        )),
        StructureBlock::PalmLeaves => Some(Block::new(
            BlockKind::Normal,
            Lerp::lerp(
                Rgb::new(0.0, 108.0, 113.0),
                Rgb::new(30.0, 156.0, 10.0),
                lerp,
            )
            .map(|e| e as u8),
        )),
        StructureBlock::Water => Some(Block::new(BlockKind::Water, Rgb::new(100, 150, 255))),
        StructureBlock::GreenSludge => Some(Block::new(BlockKind::Water, Rgb::new(30, 126, 23))),
        StructureBlock::Acacia => Some(Block::new(
            BlockKind::Normal,
            Lerp::lerp(
                Rgb::new(15.0, 126.0, 50.0),
                Rgb::new(30.0, 180.0, 10.0),
                lerp,
            )
            .map(|e| e as u8),
        )),
        StructureBlock::Fruit => Some(Block::new(BlockKind::Apple, Rgb::new(194, 30, 37))),
        StructureBlock::Liana => Some(Block::new(
            BlockKind::Liana,
            Lerp::lerp(
                Rgb::new(0.0, 125.0, 107.0),
                Rgb::new(0.0, 155.0, 129.0),
                lerp,
            )
            .map(|e| e as u8),
        )),
        StructureBlock::Mangrove => Some(Block::new(
            BlockKind::Normal,
            Lerp::lerp(Rgb::new(32.0, 56.0, 22.0), Rgb::new(57.0, 69.0, 27.0), lerp)
                .map(|e| e as u8),
        )),
        StructureBlock::Hollow => Some(Block::empty()),
        StructureBlock::Normal(color) => {
            Some(Block::new(default_kind, color)).filter(|block| !block.is_empty())
        }
    }
}<|MERGE_RESOLUTION|>--- conflicted
+++ resolved
@@ -11,7 +11,7 @@
     util::saturate_srgb,
     vol::{ReadVol, Vox},
 };
-use std::ops::{Add, Div, Mul, Neg};
+use std::ops::{Add, Div, Neg};
 use vek::*;
 
 pub struct BlockGen<'a> {
@@ -139,14 +139,9 @@
         let sample = &z_cache?.sample;
         let &ColumnSample {
             alt,
-            alt_old,
             chaos,
-<<<<<<< HEAD
             sea_level,
             water_level,
-=======
-            water_level: _,
->>>>>>> a5962da2
             //river,
             surface_color,
             sub_surface_color,
@@ -171,17 +166,13 @@
 
         let wposf = wpos.map(|e| e as f64);
 
-<<<<<<< HEAD
         /* let sea_level = if alt_old < CONFIG.sea_level {
             CONFIG.sea_level
         } else {
             water_level
         }; */
 
-        let (definitely_underground, height, water_height) =
-=======
         let (_definitely_underground, height, water_height) =
->>>>>>> a5962da2
             if (wposf.z as f32) < alt - 64.0 * chaos {
                 // Shortcut warping
                 (true, alt, water_level.max(sea_level)/*water_level*/)
@@ -240,7 +231,7 @@
 
         let water = Block::new(BlockKind::Water, Rgb::new(60, 90, 190));
 
-        let grass_depth = (1.5 + 2.0 * chaos);//.min((height - water_height).max(0.0));
+        let grass_depth = 1.5 + 2.0 * chaos;//.min((height - water_height).max(0.0));
         let block = if (wposf.z as f32) < height - grass_depth {
             let col = Lerp::lerp(
                 saturate_srgb(sub_surface_color, 0.45).map(|e| (e * 255.0) as u8),
