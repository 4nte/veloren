#![feature(label_break_value)]

pub mod error;
pub mod input;

// Reexports
pub use crate::{
    error::Error,
    input::{Input, InputEvent},
};
pub use specs::join::Join;
pub use specs::Entity as EcsEntity;

use common::{
    comp,
    msg::{ClientMsg, ClientState, ServerMsg},
    net::PostBox,
    state::State,
    terrain::TerrainChunk,
};
use specs::Builder;
use std::{
    collections::HashMap,
    net::SocketAddr,
    time::{Duration, Instant},
};
use threadpool::ThreadPool;
use vek::*;

const SERVER_TIMEOUT: f64 = 20.0; // Seconds

pub enum Event {
    Chat(String),
    Disconnect,
}

pub struct Client {
    client_state: Option<ClientState>,
    thread_pool: ThreadPool,

    last_ping: f64,
    postbox: PostBox<ClientMsg, ServerMsg>,

    tick: u64,
    state: State,
    entity: EcsEntity,
    view_distance: Option<u32>,

    pending_chunks: HashMap<Vec2<i32>, Instant>,
}

impl Client {
    /// Create a new `Client`.
    #[allow(dead_code)]
    pub fn new<A: Into<SocketAddr>>(addr: A, view_distance: Option<u32>) -> Result<Self, Error> {
        let mut client_state = Some(ClientState::Connected);
        let mut postbox = PostBox::to(addr)?;

        // Wait for initial sync
        let (state, entity) = match postbox.next_message() {
            Some(ServerMsg::InitialSync {
                ecs_state,
                entity_uid,
            }) => {
                let mut state = State::from_state_package(ecs_state);
                let entity = state
                    .ecs()
                    .entity_from_uid(entity_uid)
                    .ok_or(Error::ServerWentMad)?;
                (state, entity)
            }
            _ => return Err(Error::ServerWentMad),
        };

        Ok(Self {
            client_state,
            thread_pool: threadpool::Builder::new()
                .thread_name("veloren-worker".into())
                .build(),

            last_ping: state.get_time(),
            postbox,

            tick: 0,
            state,
            entity,
            view_distance,

            pending_chunks: HashMap::new(),
        })
    }

    pub fn register(&mut self, player: comp::Player) {
        self.postbox.send_message(ClientMsg::Register { player });
    }

<<<<<<< HEAD
    pub fn request_character(&mut self, name: String, body: comp::Body) {
        self.postbox
            .send_message(ClientMsg::Character { name, body });
=======
    pub fn set_view_distance(&mut self, view_distance: u32) {
        self.view_distance = Some(view_distance.max(5).min(25));
        self.postbox
            .send_message(ClientMsg::SetViewDistance(self.view_distance.unwrap())); // Can't fail
>>>>>>> f235972e
    }

    /// Get a reference to the client's worker thread pool. This pool should be used for any
    /// computationally expensive operations that run outside of the main thread (i.e., threads that
    /// block on I/O operations are exempt).
    #[allow(dead_code)]
    pub fn thread_pool(&self) -> &threadpool::ThreadPool {
        &self.thread_pool
    }

    /// Get a reference to the client's game state.
    #[allow(dead_code)]
    pub fn state(&self) -> &State {
        &self.state
    }

    /// Get a mutable reference to the client's game state.
    #[allow(dead_code)]
    pub fn state_mut(&mut self) -> &mut State {
        &mut self.state
    }

    /// Get the player's entity.
    #[allow(dead_code)]
    pub fn entity(&self) -> EcsEntity {
        self.entity
    }

    /// Get the current tick number.
    #[allow(dead_code)]
    pub fn get_tick(&self) -> u64 {
        self.tick
    }

    /// Send a chat message to the server.
    #[allow(dead_code)]
    pub fn send_chat(&mut self, msg: String) {
        self.postbox.send_message(ClientMsg::Chat(msg))
    }

    /// Execute a single client tick, handle input and update the game state by the given duration.
    #[allow(dead_code)]
    pub fn tick(&mut self, input: Input, dt: Duration) -> Result<Vec<Event>, Error> {
        // This tick function is the centre of the Veloren universe. Most client-side things are
        // managed from here, and as such it's important that it stays organised. Please consult
        // the core developers before making significant changes to this code. Here is the
        // approximate order of things. Please update it as this code changes.
        //
        // 1) Collect input from the frontend, apply input effects to the state of the game
        // 2) Go through any events (timer-driven or otherwise) that need handling and apply them
        //    to the state of the game
        // 3) Perform a single LocalState tick (i.e: update the world and entities in the world)
        // 4) Go through the terrain update queue and apply all changes to the terrain
        // 5) Finish the tick, passing control of the main thread back to the frontend

        // Build up a list of events for this frame, to be passed to the frontend.
        let mut frontend_events = Vec::new();

        // Handle new messages from the server.
        frontend_events.append(&mut self.handle_new_messages()?);

        // Pass character control from frontend input to the player's entity.
        // TODO: Only do this if the entity already has a Control component!
        self.state.write_component(
            self.entity,
            comp::Control {
                move_dir: input.move_dir,
                jumping: input.jumping,
                gliding: input.gliding,
            },
        );

<<<<<<< HEAD
        for event in input.events {
            match event {
                InputEvent::AttackStarted => {
                    self.state
                        .ecs_mut()
                        .write_storage::<comp::ActionState>()
                        .get_mut(self.entity)
                        .map(|s| {
                            s.attack_started = true;
                            s.changed = true;
                        });
                }
                _ => {}
            }
        }

        // Tick the client's LocalState (step 3)
=======
        // Tick the client's LocalState (step 3).
>>>>>>> f235972e
        self.state.tick(dt);

        // Update the server about the player's physics attributes.
        match (
            self.state.read_storage().get(self.entity).cloned(),
            self.state.read_storage().get(self.entity).cloned(),
            self.state.read_storage().get(self.entity).cloned(),
        ) {
            (Some(pos), Some(vel), Some(dir)) => {
                self.postbox
                    .send_message(ClientMsg::PlayerPhysics { pos, vel, dir });
            }
            _ => {}
        }

<<<<<<< HEAD
        // Update the server about the player's current action state
        if let Some(action_state) = self
=======
        // Update the server about the player's currently playing animation and the previous one.
        if let Some(animation_history) = self
>>>>>>> f235972e
            .state
            .read_storage::<comp::ActionState>()
            .get(self.entity)
            .cloned()
        {
            if action_state.changed {
                self.postbox
                    .send_message(ClientMsg::PlayerActionState(action_state));
            }
        }

        let pos = self
            .state
            .read_storage::<comp::phys::Pos>()
            .get(self.entity)
            .cloned();
        if let (Some(pos), Some(view_distance)) = (pos, self.view_distance) {
            let chunk_pos = self.state.terrain().pos_key(pos.0.map(|e| e as i32));

            // Remove chunks that are too far from the player.
            let mut chunks_to_remove = Vec::new();
            self.state.terrain().iter().for_each(|(key, _)| {
                if (Vec2::from(chunk_pos) - Vec2::from(key))
                    .map(|e: i32| e.abs() as u32)
                    .reduce_max()
                    > view_distance
                {
                    chunks_to_remove.push(key);
                }
            });
            for key in chunks_to_remove {
                self.state.remove_chunk(key);
            }

            // Request chunks from the server.
            // TODO: This is really inefficient.
            'outer: for dist in 0..view_distance as i32 {
                for i in chunk_pos.x - dist..chunk_pos.x + dist + 1 {
                    for j in chunk_pos.y - dist..chunk_pos.y + dist + 1 {
                        let key = Vec2::new(i, j);
                        if self.state.terrain().get_key(key).is_none()
                            && !self.pending_chunks.contains_key(&key)
                        {
                            if self.pending_chunks.len() < 4 {
                                self.postbox
                                    .send_message(ClientMsg::TerrainChunkRequest { key });
                                self.pending_chunks.insert(key, Instant::now());
                            } else {
                                break 'outer;
                            }
                        }
                    }
                }
            }

            // If chunks are taking too long, assume they're no longer pending.
            let now = Instant::now();
            self.pending_chunks
                .retain(|_, created| now.duration_since(*created) < Duration::from_secs(10));
        }

        // Finish the tick, pass control back to the frontend (step 6).
        self.tick += 1;
        Ok(frontend_events)
    }

    /// Clean up the client after a tick.
    #[allow(dead_code)]
    pub fn cleanup(&mut self) {
        // Cleanup the local state
        self.state.cleanup();
    }

    /// Handle new server messages.
    fn handle_new_messages(&mut self) -> Result<Vec<Event>, Error> {
        let mut frontend_events = Vec::new();

        // Step 1
        let new_msgs = self.postbox.new_messages();

        if new_msgs.len() > 0 {
            self.last_ping = self.state.get_time();

            for msg in new_msgs {
                match msg {
                    ServerMsg::InitialSync { .. } => return Err(Error::ServerWentMad),
                    ServerMsg::Shutdown => return Err(Error::ServerShutdown),
                    ServerMsg::Ping => self.postbox.send_message(ClientMsg::Pong),
                    ServerMsg::Pong => {}
                    ServerMsg::Chat(msg) => frontend_events.push(Event::Chat(msg)),
                    ServerMsg::SetPlayerEntity(uid) => {
                        self.entity = self.state.ecs().entity_from_uid(uid).unwrap()
                    } // TODO: Don't unwrap here!
                    ServerMsg::EcsSync(sync_package) => {
                        self.state.ecs_mut().sync_with_package(sync_package)
                    }
                    ServerMsg::EntityPhysics {
                        entity,
                        pos,
                        vel,
                        dir,
                    } => match self.state.ecs().entity_from_uid(entity) {
                        Some(entity) => {
                            self.state.write_component(entity, pos);
                            self.state.write_component(entity, vel);
                            self.state.write_component(entity, dir);
                        }
                        None => {}
                    },
                    ServerMsg::EntityActionState {
                        entity,
                        action_state,
                    } => match self.state.ecs().entity_from_uid(entity) {
                        Some(entity) => {
                            self.state.write_component(entity, action_state);
                        }
                        None => {}
                    },
                    ServerMsg::TerrainChunkUpdate { key, chunk } => {
                        self.state.insert_chunk(key, *chunk);
                        self.pending_chunks.remove(&key);
                    }
                    ServerMsg::StateAnswer(Ok(state)) => {
                        self.client_state = Some(state);
                    }
                    ServerMsg::StateAnswer(Err((error, state))) => {
                        self.client_state = Some(state);
                    }
                    ServerMsg::ForceState(state) => {
                        self.client_state = Some(state);
                    }
                    ServerMsg::Disconnect => {
                        self.client_state = None;
                        frontend_events.push(Event::Disconnect);
                    }
                }
            }
        } else if let Some(err) = self.postbox.error() {
            return Err(err.into());
        } else if self.state.get_time() - self.last_ping > SERVER_TIMEOUT {
            return Err(Error::ServerTimeout);
        } else if self.state.get_time() - self.last_ping > SERVER_TIMEOUT * 0.5 {
            // Try pinging the server if the timeout is nearing.
            self.postbox.send_message(ClientMsg::Ping);
        }

        Ok(frontend_events)
    }
}

impl Drop for Client {
    fn drop(&mut self) {
        self.postbox.send_message(ClientMsg::Disconnect);
    }
}<|MERGE_RESOLUTION|>--- conflicted
+++ resolved
@@ -94,16 +94,11 @@
         self.postbox.send_message(ClientMsg::Register { player });
     }
 
-<<<<<<< HEAD
-    pub fn request_character(&mut self, name: String, body: comp::Body) {
-        self.postbox
-            .send_message(ClientMsg::Character { name, body });
-=======
+
     pub fn set_view_distance(&mut self, view_distance: u32) {
         self.view_distance = Some(view_distance.max(5).min(25));
         self.postbox
             .send_message(ClientMsg::SetViewDistance(self.view_distance.unwrap())); // Can't fail
->>>>>>> f235972e
     }
 
     /// Get a reference to the client's worker thread pool. This pool should be used for any
@@ -176,7 +171,6 @@
             },
         );
 
-<<<<<<< HEAD
         for event in input.events {
             match event {
                 InputEvent::AttackStarted => {
@@ -194,9 +188,7 @@
         }
 
         // Tick the client's LocalState (step 3)
-=======
-        // Tick the client's LocalState (step 3).
->>>>>>> f235972e
+
         self.state.tick(dt);
 
         // Update the server about the player's physics attributes.
@@ -212,13 +204,9 @@
             _ => {}
         }
 
-<<<<<<< HEAD
         // Update the server about the player's current action state
         if let Some(action_state) = self
-=======
-        // Update the server about the player's currently playing animation and the previous one.
-        if let Some(animation_history) = self
->>>>>>> f235972e
+
             .state
             .read_storage::<comp::ActionState>()
             .get(self.entity)
